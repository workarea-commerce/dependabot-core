# frozen_string_literal: true

require "find"
require "./lib/dependabot/version"

Gem::Specification.new do |spec|
  spec.name         = "dependabot-common"
  spec.version      = Dependabot::VERSION
  spec.summary      = "Shared code used between Dependabot package managers"
  spec.description  = "Automated dependency management for Ruby, JavaScript, "\
                      "Python, PHP, Elixir, Rust, Java, .NET, Elm and Go"

  spec.author       = "Dependabot"
  spec.email        = "support@dependabot.com"
  spec.homepage     = "https://github.com/dependabot/dependabot-core"
  spec.license      = "Nonstandard" # License Zero Prosperity Public License

  spec.require_path = "lib"
  spec.files        = []

  spec.required_ruby_version = ">= 2.5.0"
  spec.required_rubygems_version = ">= 2.7.3"

  spec.add_dependency "aws-sdk-codecommit", "~> 1.28"
  spec.add_dependency "aws-sdk-ecr", "~> 1.5"
  spec.add_dependency "bundler", ">= 1.16", "< 3.0.0"
  spec.add_dependency "commonmarker", ">= 0.20.1", "< 0.22.0"
  spec.add_dependency "docker_registry2", "~> 1.7", ">= 1.7.1"
  spec.add_dependency "excon", "~> 0.66"
<<<<<<< HEAD
  spec.add_dependency "gitlab", "4.14.1"
=======
  spec.add_dependency "faraday", "~> 0.16"
  spec.add_dependency "faraday_middleware", "~> 0.13"
  spec.add_dependency "gitlab", "~> 4.9"
>>>>>>> cffb9144
  spec.add_dependency "nokogiri", "~> 1.8"
  spec.add_dependency "octokit", "~> 4.6"
  spec.add_dependency "pandoc-ruby", "~> 2.0"
  spec.add_dependency "parseconfig", "~> 1.0"
  spec.add_dependency "parser", "~> 2.5"
  spec.add_dependency "toml-rb", ">= 1.1.2", "< 3.0"

  spec.add_development_dependency "byebug", "~> 11.0"
  spec.add_development_dependency "gpgme", "~> 2.0"
  spec.add_development_dependency "rake", "~> 13"
  spec.add_development_dependency "rspec", "~> 3.8"
  spec.add_development_dependency "rspec-its", "~> 1.2"
  spec.add_development_dependency "rspec_junit_formatter", "~> 0.4"
  spec.add_development_dependency "rubocop", "~> 0.82.0"
  spec.add_development_dependency "vcr", "5.0"
  spec.add_development_dependency "webmock", "~> 3.4"

  next unless File.exist?("../.gitignore")

  ignores = File.readlines("../.gitignore").grep(/\S+/).map(&:chomp)

  next unless File.directory?("lib")

  Find.find("lib", "bin") do |path|
    if ignores.any? { |i| File.fnmatch(i, "/" + path, File::FNM_DOTMATCH) }
      Find.prune
    else
      spec.files << path unless File.directory?(path)
    end
  end
end<|MERGE_RESOLUTION|>--- conflicted
+++ resolved
@@ -27,13 +27,9 @@
   spec.add_dependency "commonmarker", ">= 0.20.1", "< 0.22.0"
   spec.add_dependency "docker_registry2", "~> 1.7", ">= 1.7.1"
   spec.add_dependency "excon", "~> 0.66"
-<<<<<<< HEAD
-  spec.add_dependency "gitlab", "4.14.1"
-=======
-  spec.add_dependency "faraday", "~> 0.16"
-  spec.add_dependency "faraday_middleware", "~> 0.13"
-  spec.add_dependency "gitlab", "~> 4.9"
->>>>>>> cffb9144
+  spec.add_dependency "faraday", "~> 0.17"
+  spec.add_dependency "faraday_middleware", "~> 0.14"
+  spec.add_dependency "gitlab", "~> 4.14.1"
   spec.add_dependency "nokogiri", "~> 1.8"
   spec.add_dependency "octokit", "~> 4.6"
   spec.add_dependency "pandoc-ruby", "~> 2.0"
